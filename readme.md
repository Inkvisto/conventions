# Convention

- [How to describe a demo](./demo.md)
<<<<<<< HEAD
- [How to change visibility settings in your organization](./visibility.md)
=======
- [Code Style](./code_style.md)
>>>>>>> 394f23e6
<|MERGE_RESOLUTION|>--- conflicted
+++ resolved
@@ -1,8 +1,7 @@
 # Convention
 
 - [How to describe a demo](./demo.md)
-<<<<<<< HEAD
+
 - [How to change visibility settings in your organization](./visibility.md)
-=======
+
 - [Code Style](./code_style.md)
->>>>>>> 394f23e6
